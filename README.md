--- conflicted
+++ resolved
@@ -126,14 +126,10 @@
    -r, -resolvers string       file containing resolver list for nuclei
    -sr, -system-resolvers      use system DNS resolving as error fallback
    -passive                    enable passive HTTP response processing mode
-<<<<<<< HEAD
-   -env-vars                   enable environment variables support
+   -env-vars                   enable environment variables support to be used in template
    -cc, -client-cert           client certificate file (PEM-encoded) used for authenticating against scanned hosts
    -ck, -client-key            client key file (PEM-encoded) used for authenticating against scanned hosts
    -ca, -client-ca             client certificate authority file (PEM-encoded) used for authenticating against scanned hosts
-=======
-   -ev, -env-vars              enable environment variables to be used in template
->>>>>>> efbef301
 
 INTERACTSH:
    -iserver, -interactsh-server string  interactsh server url for self-hosted instance (default "https://interactsh.com")
