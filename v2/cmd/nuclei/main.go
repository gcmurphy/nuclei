package main

import (
	"fmt"
	"os"
	"path/filepath"

	"github.com/projectdiscovery/goflags"
	"github.com/projectdiscovery/gologger"
	"github.com/projectdiscovery/nuclei/v2/internal/runner"
	"github.com/projectdiscovery/nuclei/v2/pkg/model/types/severity"
	"github.com/projectdiscovery/nuclei/v2/pkg/types"
)

var (
	cfgFile string
	options = &types.Options{}
)

func main() {
	readConfig()

	runner.ParseOptions(options)

	nucleiRunner, err := runner.New(options)
	if err != nil {
		gologger.Fatal().Msgf("Could not create runner: %s\n", err)
	}
	if nucleiRunner == nil {
		return
	}
	if err := nucleiRunner.RunEnumeration(); err != nil {
		gologger.Fatal().Msgf("Could not run nuclei: %s\n", err)
	}
	nucleiRunner.Close()
}

func readConfig() {
	home, _ := os.UserHomeDir()
	templatesDirectory := filepath.Join(home, "nuclei-templates")

	flagSet := goflags.NewFlagSet()
	flagSet.SetDescription(`Nuclei is a fast, template based vulnerability scanner focusing
on extensive configurability, massive extensibility and ease of use.`)

	/* TODO Important: The defined default values, especially for slice/array types are NOT DEFAULT VALUES, but rather implicit values to which the user input is appended.
	This can be very confusing and should be addressed
	*/

	createGroup(flagSet, "input", "Target",
		flagSet.StringSliceVarP(&options.Targets, "target", "u", []string{}, "target URLs/hosts to scan"),
		flagSet.StringVarP(&options.TargetsFilePath, "list", "l", "", "path to file containing a list of target URLs/hosts to scan (one per line)"),
	)

	createGroup(flagSet, "templates", "Templates",
		flagSet.StringSliceVarP(&options.Templates, "templates", "t", []string{}, "template or template directory paths to include in the scan"),
		flagSet.BoolVarP(&options.NewTemplates, "new-templates", "nt", false, "run only new templates added in latest nuclei-templates release"),
		flagSet.StringSliceVarP(&options.Workflows, "workflows", "w", []string{}, "workflow or workflow directory paths to include in the scan"),
		flagSet.BoolVar(&options.Validate, "validate", false, "validate the passed templates to nuclei"),
		flagSet.BoolVar(&options.TemplateList, "tl", false, "list all available templates"),
	)

	createGroup(flagSet, "filters", "Filtering",
		flagSet.NormalizedStringSliceVar(&options.Tags, "tags", []string{}, "execute a subset of templates that contain the provided tags"),
		flagSet.NormalizedStringSliceVarP(&options.IncludeTags, "include-tags", "itags", []string{}, "tags from the default deny list that permit executing more intrusive templates"), // TODO show default deny list
		flagSet.NormalizedStringSliceVarP(&options.ExcludeTags, "exclude-tags", "etags", []string{}, "exclude templates with the provided tags"),
		flagSet.StringSliceVarP(&options.IncludeTemplates, "include-templates", "it", []string{}, "templates to be executed even if they are excluded either by default or configuration"),
		flagSet.StringSliceVarP(&options.ExcludedTemplates, "exclude-templates", "et", []string{}, "template or template directory paths to exclude"),
		flagSet.VarP(&options.Severities, "severity", "s", fmt.Sprintf("Templates to run based on severity. Possible values: %s", severity.GetSupportedSeverities().String())),
		flagSet.VarP(&options.ExcludeSeverities, "exclude-severity", "es", fmt.Sprintf("Templates to exclude based on severity. Possible values: %s", severity.GetSupportedSeverities().String())),
		flagSet.NormalizedStringSliceVarP(&options.Author, "author", "a", []string{}, "execute templates that are (co-)created by the specified authors"),
	)

	createGroup(flagSet, "output", "Output",
		flagSet.StringVarP(&options.Output, "output", "o", "", "output file to write found issues/vulnerabilities"),
		flagSet.BoolVar(&options.Silent, "silent", false, "display findings only"),
		flagSet.BoolVarP(&options.NoColor, "no-color", "nc", false, "disable output content coloring (ANSI escape codes)"),
		flagSet.BoolVar(&options.JSON, "json", false, "write output in JSONL(ines) format"),
		flagSet.BoolVarP(&options.JSONRequests, "include-rr", "irr", false, "include request/response pairs in the JSONL output (for findings only)"),
		flagSet.BoolVarP(&options.NoMeta, "no-meta", "nm", false, "don't display match metadata"),
		flagSet.BoolVarP(&options.NoTimestamp, "no-timestamp", "nts", false, "don't display timestamp metadata in CLI output"),
		flagSet.StringVarP(&options.ReportingDB, "report-db", "rdb", "", "local nuclei reporting database (always use this to persist report data)"),
		flagSet.StringVarP(&options.MarkdownExportDirectory, "markdown-export", "me", "", "directory to export results in markdown format"),
		flagSet.StringVarP(&options.SarifExport, "sarif-export", "se", "", "file to export results in SARIF format"),
	)

	createGroup(flagSet, "configs", "Configurations",
		flagSet.StringVar(&cfgFile, "config", "", "path to the nuclei configuration file"),
		flagSet.StringVarP(&options.ReportingConfig, "report-config", "rc", "", "nuclei reporting module configuration file"), // TODO merge into the config file or rename to issue-tracking
		flagSet.StringSliceVarP(&options.CustomHeaders, "header", "H", []string{}, "custom headers in header:value format"),
		flagSet.RuntimeMapVarP(&options.Vars, "var", "V", []string{}, "custom vars in var=value format"),
		flagSet.StringVarP(&options.ResolversFile, "resolvers", "r", "", "file containing resolver list for nuclei"),
		flagSet.BoolVarP(&options.SystemResolvers, "system-resolvers", "sr", false, "use system DNS resolving as error fallback"),
		flagSet.BoolVar(&options.OfflineHTTP, "passive", false, "enable passive HTTP response processing mode"),
<<<<<<< HEAD
		flagSet.BoolVar(&options.EnvironmentVariables, "env-vars", false, "enable environment variables support"),
		flagSet.StringVarP(&options.ClientCertFile, "client-cert", "cc", "", "client certificate file (PEM-encoded) used for authenticating against scanned hosts"),
		flagSet.StringVarP(&options.ClientKeyFile, "client-key", "ck", "", "client key file (PEM-encoded) used for authenticating against scanned hosts"),
		flagSet.StringVarP(&options.ClientCAFile, "client-ca", "ca", "", "client certificate authority file (PEM-encoded) used for authenticating against scanned hosts"),
=======
		flagSet.BoolVarP(&options.EnvironmentVariables, "env-vars", "ev", false, "enable environment variables to be used in template"),
>>>>>>> efbef301
	)

	createGroup(flagSet, "interactsh", "interactsh",
		flagSet.StringVarP(&options.InteractshURL, "interactsh-server", "iserver", "https://interactsh.com", "interactsh server url for self-hosted instance"),
		flagSet.StringVarP(&options.InteractshToken, "interactsh-token", "itoken", "", "authentication token for self-hosted interactsh server"),
		flagSet.IntVar(&options.InteractionsCacheSize, "interactions-cache-size", 5000, "number of requests to keep in the interactions cache"),
		flagSet.IntVar(&options.InteractionsEviction, "interactions-eviction", 60, "number of seconds to wait before evicting requests from cache"),
		flagSet.IntVar(&options.InteractionsPollDuration, "interactions-poll-duration", 5, "number of seconds to wait before each interaction poll request"),
		flagSet.IntVar(&options.InteractionsColldownPeriod, "interactions-cooldown-period", 5, "extra time for interaction polling before exiting"),
		flagSet.BoolVarP(&options.NoInteractsh, "no-interactsh", "ni", false, "disable interactsh server for OAST testing, exclude OAST based templates"),
	)

	createGroup(flagSet, "rate-limit", "Rate-Limit",
		flagSet.IntVarP(&options.RateLimit, "rate-limit", "rl", 150, "maximum number of requests to send per second"),
		flagSet.IntVarP(&options.RateLimitMinute, "rate-limit-minute", "rlm", 0, "maximum number of requests to send per minute"),
		flagSet.IntVarP(&options.BulkSize, "bulk-size", "bs", 25, "maximum number of hosts to be analyzed in parallel per template"),
		flagSet.IntVarP(&options.TemplateThreads, "concurrency", "c", 25, "maximum number of templates to be executed in parallel"),
	)

	createGroup(flagSet, "optimization", "Optimizations",
		flagSet.IntVar(&options.Timeout, "timeout", 5, "time to wait in seconds before timeout"),
		flagSet.IntVar(&options.Retries, "retries", 1, "number of times to retry a failed request"),
		flagSet.IntVarP(&options.MaxHostError, "max-host-error", "mhe", 30, "max errors for a host before skipping from scan"),
		flagSet.BoolVar(&options.Project, "project", false, "use a project folder to avoid sending same request multiple times"),
		flagSet.StringVar(&options.ProjectPath, "project-path", os.TempDir(), "set a specific project path"),
		flagSet.BoolVarP(&options.StopAtFirstMatch, "stop-at-first-path", "spm", false, "stop processing HTTP requests after the first match (may break template/workflow logic)"),
		flagSet.BoolVar(&options.Stream, "stream", false, "Stream mode - start elaborating without sorting the input"),
	)

	createGroup(flagSet, "headless", "Headless",
		flagSet.BoolVar(&options.Headless, "headless", false, "enable templates that require headless browser support"),
		flagSet.IntVar(&options.PageTimeout, "page-timeout", 20, "seconds to wait for each page in headless mode"),
		flagSet.BoolVarP(&options.ShowBrowser, "show-browser", "sb", false, "show the browser on the screen when running templates with headless mode"),
		flagSet.BoolVarP(&options.UseInstalledChrome, "system-chrome", "sc", false, "Use local installed chrome browser instead of nuclei installed"),
	)

	createGroup(flagSet, "debug", "Debug",
		flagSet.BoolVar(&options.Debug, "debug", false, "show all requests and responses"),
		flagSet.BoolVar(&options.DebugRequests, "debug-req", false, "show all sent requests"),
		flagSet.BoolVar(&options.DebugResponse, "debug-resp", false, "show all received responses"),

		/* TODO why the separation? http://proxy:port vs socks5://proxy:port etc
		   TODO should auto-set the HTTP_PROXY variable for the process? */
		flagSet.StringVarP(&options.ProxyURL, "proxy-url", "proxy", "", "URL of the HTTP proxy server"),
		flagSet.StringVar(&options.ProxySocksURL, "proxy-socks-url", "", "URL of the SOCKS proxy server"),
		flagSet.StringVarP(&options.TraceLogFile, "trace-log", "tlog", "", "file to write sent requests trace log"),
		flagSet.BoolVar(&options.Version, "version", false, "show nuclei version"),
		flagSet.BoolVarP(&options.Verbose, "verbose", "v", false, "show verbose output"),
		flagSet.BoolVar(&options.VerboseVerbose, "vv", false, "display templates loaded for scan"),
		flagSet.BoolVarP(&options.TemplatesVersion, "templates-version", "tv", false, "shows the version of the installed nuclei-templates"),
	)

	createGroup(flagSet, "update", "Update",
		flagSet.BoolVar(&options.UpdateNuclei, "update", false, "update nuclei engine to the latest released version"),
		flagSet.BoolVarP(&options.UpdateTemplates, "update-templates", "ut", false, "update nuclei-templates to latest released version"),
		flagSet.StringVarP(&options.TemplatesDirectory, "update-directory", "ud", templatesDirectory, "overwrite the default directory to install nuclei-templates"),
		flagSet.BoolVarP(&options.NoUpdateTemplates, "disable-update-check", "duc", false, "disable automatic nuclei/templates update check"),
	)

	createGroup(flagSet, "stats", "Statistics",
		flagSet.BoolVar(&options.EnableProgressBar, "stats", false, "display statistics about the running scan"),
		flagSet.BoolVarP(&options.StatsJSON, "stats-json", "sj", false, "write statistics data to an output file in JSONL(ines) format"),
		flagSet.IntVarP(&options.StatsInterval, "stats-interval", "si", 5, "number of seconds to wait between showing a statistics update"),
		flagSet.BoolVarP(&options.Metrics, "metrics", "m", false, "expose nuclei metrics on a port"),
		flagSet.IntVarP(&options.MetricsPort, "metrics-port", "mp", 9092, "port to expose nuclei metrics on"),
	)

	_ = flagSet.Parse()

	if cfgFile != "" {
		if err := flagSet.MergeConfigFile(cfgFile); err != nil {
			gologger.Fatal().Msgf("Could not read config: %s\n", err)
		}
	}
}

func createGroup(flagSet *goflags.FlagSet, groupName, description string, flags ...*goflags.FlagData) {
	flagSet.SetGroup(groupName, description)
	for _, currentFlag := range flags {
		currentFlag.Group(groupName)
	}
}

/*
HacktoberFest update: Below, you can find our ticket recommendations. Tasks with the "good first issue" label are suitable for first time contributors. If you have other ideas, or need help with getting started, join our Discord channel or reach out to @forgedhallpass.

https://github.com/issues?q=is%3Aopen+is%3Aissue+user%3Aprojectdiscovery+label%3AHacktoberfest

*/<|MERGE_RESOLUTION|>--- conflicted
+++ resolved
@@ -92,14 +92,10 @@
 		flagSet.StringVarP(&options.ResolversFile, "resolvers", "r", "", "file containing resolver list for nuclei"),
 		flagSet.BoolVarP(&options.SystemResolvers, "system-resolvers", "sr", false, "use system DNS resolving as error fallback"),
 		flagSet.BoolVar(&options.OfflineHTTP, "passive", false, "enable passive HTTP response processing mode"),
-<<<<<<< HEAD
-		flagSet.BoolVar(&options.EnvironmentVariables, "env-vars", false, "enable environment variables support"),
+		flagSet.BoolVar(&options.EnvironmentVariables, "env-vars", false, "enable environment variables to be used in template"),
 		flagSet.StringVarP(&options.ClientCertFile, "client-cert", "cc", "", "client certificate file (PEM-encoded) used for authenticating against scanned hosts"),
 		flagSet.StringVarP(&options.ClientKeyFile, "client-key", "ck", "", "client key file (PEM-encoded) used for authenticating against scanned hosts"),
 		flagSet.StringVarP(&options.ClientCAFile, "client-ca", "ca", "", "client certificate authority file (PEM-encoded) used for authenticating against scanned hosts"),
-=======
-		flagSet.BoolVarP(&options.EnvironmentVariables, "env-vars", "ev", false, "enable environment variables to be used in template"),
->>>>>>> efbef301
 	)
 
 	createGroup(flagSet, "interactsh", "interactsh",
