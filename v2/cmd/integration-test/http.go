--- conflicted
+++ resolved
@@ -31,19 +31,8 @@
 	"http/raw-unsafe-request.yaml":    &httpRawUnsafeRequest{},
 	"http/request-condition.yaml":     &httpRequestCondition{},
 	"http/request-condition-new.yaml": &httpRequestCondition{},
-<<<<<<< HEAD
 	"http/interactsh.yaml":            &httpInteractshRequest{},
-}
-
-func httpDebugRequestDump(r *http.Request) {
-	if debug {
-		if dump, err := httputil.DumpRequest(r, true); err == nil {
-			fmt.Printf("\nRequest dump: \n%s\n\n", string(dump))
-		}
-	}
-=======
 	"http/self-contained.yaml":        &httpRequestSelContained{},
->>>>>>> aa8b15c1
 }
 
 type httpInteractshRequest struct{}
