package types

import (
	"github.com/projectdiscovery/goflags"
	"github.com/projectdiscovery/nuclei/v2/pkg/model/types/severity"
	"github.com/projectdiscovery/nuclei/v2/pkg/templates/types"
)

// Options contains the configuration options for nuclei scanner.
type Options struct {
	// Tags contains a list of tags to execute templates for. Multiple paths
	// can be specified with -l flag and -tags can be used in combination with
	// the -l flag.
	Tags goflags.NormalizedStringSlice
	// ExcludeTags is the list of tags to exclude
	ExcludeTags goflags.NormalizedStringSlice
	// Workflows specifies any workflows to run by nuclei
	Workflows goflags.StringSlice
	// WorkflowURLs specifies URLs to a list of workflows to use
	WorkflowURLs goflags.StringSlice
	// Templates specifies the template/templates to use
	Templates goflags.StringSlice
	// TemplateURLs specifies URLs to a list of templates to use
	TemplateURLs goflags.StringSlice
	// 	ExcludedTemplates  specifies the template/templates to exclude
	ExcludedTemplates goflags.StringSlice
	// CustomHeaders is the list of custom global headers to send with each request.
	CustomHeaders goflags.StringSlice
	// Vars is the list of custom global vars
	Vars goflags.RuntimeMap
	// vars to use as iterative payload
	varsPayload map[string]interface{}
	// Severities filters templates based on their severity and only run the matching ones.
	Severities severity.Severities
	// ExcludeSeverities specifies severities to exclude
	ExcludeSeverities severity.Severities
<<<<<<< HEAD
	// Authors filters templates based on their author and only run the matching ones.
	Authors goflags.NormalizedStringSlice
=======
	// Protocols contains the protocols to be allowed executed
	Protocols types.ProtocolTypes
	// ExcludeProtocols contains protocols to not be executed
	ExcludeProtocols types.ProtocolTypes
	// Author filters templates based on their author and only run the matching ones.
	Author goflags.NormalizedStringSlice
>>>>>>> 0f897a39
	// IncludeTags includes specified tags to be run even while being in denylist
	IncludeTags goflags.NormalizedStringSlice
	// IncludeTemplates includes specified templates to be run even while being in denylist
	IncludeTemplates goflags.StringSlice

	InternalResolversList []string // normalized from resolvers flag as well as file provided.
	// ProjectPath allows nuclei to use a user defined project folder
	ProjectPath string
	// InteractshURL is the URL for the interactsh server.
	InteractshURL string
	// Interactsh Authorization header value for self-hosted servers
	InteractshToken string
	// Target URLs/Domains to scan using a template
	Targets goflags.StringSlice
	// TargetsFilePath specifies the targets from a file to scan using templates.
	TargetsFilePath string
	// Output is the file to write found results to.
	Output string
	// ProxyURL is the URL for the proxy server
	ProxyURL string
	// ProxySocksURL is the URL for the proxy socks server
	ProxySocksURL string
	// TemplatesDirectory is the directory to use for storing templates
	TemplatesDirectory string
	// TraceLogFile specifies a file to write with the trace of all requests
	TraceLogFile string
	// ErrorLogFile specifies a file to write with the errors of all requests
	ErrorLogFile string
	// ReportingDB is the db for report storage as well as deduplication
	ReportingDB string
	// ReportingConfig is the config file for nuclei reporting module
	ReportingConfig string
	// MarkdownExportDirectory is the directory to export reports in markdown format
	MarkdownExportDirectory string
	// SarifExport is the file to export sarif output format to
	SarifExport string
	// ResolversFile is a file containing resolvers for nuclei.
	ResolversFile string
	// StatsInterval is the number of seconds to display stats after
	StatsInterval int
	// MetricsPort is the port to show metrics on
	MetricsPort int
	// MaxHostError is the maximum number of errors allowed for a host
	MaxHostError int
	// BulkSize is the of targets analyzed in parallel for each template
	BulkSize int
	// TemplateThreads is the number of templates executed in parallel
	TemplateThreads int
	// HeadlessBulkSize is the of targets analyzed in parallel for each headless template
	HeadlessBulkSize int
	// HeadlessTemplateThreads is the number of headless templates executed in parallel
	HeadlessTemplateThreads int
	// Timeout is the seconds to wait for a response from the server.
	Timeout int
	// Retries is the number of times to retry the request
	Retries int
	// Rate-Limit is the maximum number of requests per specified target
	RateLimit int
	// Rate-Limit is the maximum number of requests per minute for specified target
	RateLimitMinute int
	// PageTimeout is the maximum time to wait for a page in seconds
	PageTimeout int
	// InteractionsCacheSize is the number of interaction-url->req to keep in cache at a time.
	InteractionsCacheSize int
	// InteractionsPollDuration is the number of seconds to wait before each interaction poll
	InteractionsPollDuration int
	// Eviction is the number of seconds after which to automatically discard
	// interaction requests.
	InteractionsEviction int
	// InteractionsColldownPeriod is additional seconds to wait for interactions after closing
	// of the poller.
	InteractionsColldownPeriod int
	// OfflineHTTP is a flag that specific offline processing of http response
	// using same matchers/extractors from http protocol without the need
	// to send a new request, reading responses from a file.
	OfflineHTTP bool
	// StatsJSON writes stats output in JSON format
	StatsJSON bool
	// Headless specifies whether to allow headless mode templates
	Headless bool
	// ShowBrowser specifies whether the show the browser in headless mode
	ShowBrowser bool
	// UseInstalledChrome skips chrome install and use local instance
	UseInstalledChrome bool
	// SystemResolvers enables override of nuclei's DNS client opting to use system resolver stack.
	SystemResolvers bool
	// Metrics enables display of metrics via an http endpoint
	Metrics bool
	// Debug mode allows debugging request/responses for the engine
	Debug bool
	// DebugRequests mode allows debugging request for the engine
	DebugRequests bool
	// DebugResponse mode allows debugging response for the engine
	DebugResponse bool
	// Silent suppresses any extra text and only writes found URLs on screen.
	Silent bool
	// Version specifies if we should just show version and exit
	Version bool
	// Validate validates the templates passed to nuclei.
	Validate bool
	// Verbose flag indicates whether to show verbose output or not
	Verbose        bool
	VerboseVerbose bool
	// No-Color disables the colored output.
	NoColor bool
	// UpdateTemplates updates the templates installed at startup
	UpdateTemplates bool
	// JSON writes json output to files
	JSON bool
	// JSONRequests writes requests/responses for matches in JSON output
	JSONRequests bool
	// EnableProgressBar enables progress bar
	EnableProgressBar bool
	// TemplatesVersion shows the templates installed version
	TemplatesVersion bool
	// TemplateList lists available templates
	TemplateList bool
	// Stdin specifies whether stdin input was given to the process
	Stdin bool
	// StopAtFirstMatch stops processing template at first full match (this may break chained requests)
	StopAtFirstMatch bool
	// Stream the input without sorting
	Stream bool
	// NoMeta disables display of metadata for the matches
	NoMeta bool
	// NoTimestamp disables display of timestamp for the matcher
	NoTimestamp bool
	// Project is used to avoid sending same HTTP request multiple times
	Project bool
	// NewTemplates only runs newly added templates from the repository
	NewTemplates bool
	// NoInteractsh disables use of interactsh server for interaction polling
	NoInteractsh bool
	// UpdateNuclei checks for an update for the nuclei engine
	UpdateNuclei bool
	// NoUpdateTemplates disables checking for nuclei templates updates
	NoUpdateTemplates bool
	// EnvironmentVariables enables support for environment variables
	EnvironmentVariables bool
	// ClientCertFile client certificate file (PEM-encoded) used for authenticating against scanned hosts
	ClientCertFile string
	// ClientKeyFile client key file (PEM-encoded) used for authenticating against scanned hosts
	ClientKeyFile string
	// ClientCAFile client certificate authority file (PEM-encoded) used for authenticating against scanned hosts
	ClientCAFile string
}

func (options *Options) AddVarPayload(key string, value interface{}) {
	if options.varsPayload == nil {
		options.varsPayload = make(map[string]interface{})
	}

	options.varsPayload[key] = value
}

func (options *Options) VarsPayload() map[string]interface{} {
	return options.varsPayload
}

// DefaultOptions returns default options for nuclei
func DefaultOptions() *Options {
	return &Options{
		RateLimit:               150,
		BulkSize:                25,
		TemplateThreads:         25,
		HeadlessBulkSize:        10,
		HeadlessTemplateThreads: 10,
		Timeout:                 5,
		Retries:                 1,
		MaxHostError:            30,
	}
}<|MERGE_RESOLUTION|>--- conflicted
+++ resolved
@@ -34,17 +34,12 @@
 	Severities severity.Severities
 	// ExcludeSeverities specifies severities to exclude
 	ExcludeSeverities severity.Severities
-<<<<<<< HEAD
 	// Authors filters templates based on their author and only run the matching ones.
 	Authors goflags.NormalizedStringSlice
-=======
 	// Protocols contains the protocols to be allowed executed
 	Protocols types.ProtocolTypes
 	// ExcludeProtocols contains protocols to not be executed
 	ExcludeProtocols types.ProtocolTypes
-	// Author filters templates based on their author and only run the matching ones.
-	Author goflags.NormalizedStringSlice
->>>>>>> 0f897a39
 	// IncludeTags includes specified tags to be run even while being in denylist
 	IncludeTags goflags.NormalizedStringSlice
 	// IncludeTemplates includes specified templates to be run even while being in denylist
