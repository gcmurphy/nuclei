package runner

import (
	"bufio"
	"context"
	"fmt"
	"io"
	"io/ioutil"
	"os"
<<<<<<< HEAD
	"path"
	"path/filepath"
=======
>>>>>>> dba5693a
	"strings"
	"sync"

	"github.com/d5/tengo/v2"
	"github.com/karrick/godirwalk"
	"github.com/projectdiscovery/gologger"
	"github.com/projectdiscovery/nuclei/pkg/executor"
	"github.com/projectdiscovery/nuclei/pkg/requests"
	"github.com/projectdiscovery/nuclei/pkg/templates"
	"github.com/projectdiscovery/nuclei/pkg/workflows"
)

// Runner is a client for running the enumeration process.
type Runner struct {
	// output is the output file to write if any
	output      *os.File
	outputMutex *sync.Mutex

	tempFile        string
	templatesConfig *nucleiConfig
	// options contains configuration options for runner
	options *Options
}

// New creates a new client for running enumeration process.
func New(options *Options) (*Runner, error) {
	runner := &Runner{
		outputMutex: &sync.Mutex{},
		options:     options,
	}

	if err := runner.updateTemplates(); err != nil {
		return nil, err
	}
	if (options.Templates == "" || (options.Targets == "" && !options.Stdin && options.Target == "")) && options.UpdateTemplates {
		os.Exit(0)
	}

	// If we have stdin, write it to a new file
	if options.Stdin {
		tempInput, err := ioutil.TempFile("", "stdin-input-*")
		if err != nil {
			return nil, err
		}
		if _, err := io.Copy(tempInput, os.Stdin); err != nil {
			return nil, err
		}
		runner.tempFile = tempInput.Name()
		tempInput.Close()
	}
	// If we have single target, write it to a new file
	if options.Target != "" {
		tempInput, err := ioutil.TempFile("", "stdin-input-*")
		if err != nil {
			return nil, err
		}
		tempInput.WriteString(options.Target)
		runner.tempFile = tempInput.Name()
		tempInput.Close()
	}

	// Create the output file if asked
	if options.Output != "" {
		output, err := os.Create(options.Output)
		if err != nil {
			gologger.Fatalf("Could not create output file '%s': %s\n", options.Output, err)
		}
		runner.output = output
	}
	return runner, nil
}

// Close releases all the resources and cleans up
func (r *Runner) Close() {
	r.output.Close()
	os.Remove(r.tempFile)
}

// RunEnumeration sets up the input layer for giving input nuclei.
// binary and runs the actual enumeration
func (r *Runner) RunEnumeration() {
<<<<<<< HEAD
	// Single yaml provided
	if !strings.Contains(r.options.Templates, "*") && strings.HasSuffix(r.options.Templates, ".yaml") {
		t := r.parse(r.options.Templates)
		switch t.(type) {
		case *templates.Template:
			results := false
			template := t.(*templates.Template)
			for _, request := range template.RequestsHTTP {
				results = r.processTemplateRequest(template, request)
=======
	var err error

	// Check if the template is an absolute path or relative path.
	// If the path is absolute, use it. Otherwise,
	if r.isRelative(r.options.Templates) {
		r.options.Templates, err = r.resolvePath(r.options.Templates)
		if err != nil {
			gologger.Errorf("Could not find template file '%s': %s\n", r.options.Templates, err)
			return
		}
	}

	// If the template path is a single template and not a folder, use that.
	if strings.HasSuffix(r.options.Templates, ".yaml") {
		template, err := templates.ParseTemplate(r.options.Templates)
		if err != nil {
			gologger.Errorf("Could not parse template file '%s': %s\n", r.options.Templates, err)
			return
		}

		// process http requests
		var results bool
		for _, request := range template.RequestsHTTP {
			results = r.processTemplateRequest(template, request)
		}
		// process dns requests
		for _, request := range template.RequestsDNS {
			dnsResults := r.processTemplateRequest(template, request)
			if !results {
				results = dnsResults
>>>>>>> dba5693a
			}
			for _, request := range template.RequestsDNS {
				dnsResults := r.processTemplateRequest(template, request)
				if !results {
					results = dnsResults
				}
			}
			if !results {
				if r.output != nil {
					outputFile := r.output.Name()
					r.output.Close()
					os.Remove(outputFile)
				}
				gologger.Infof("No results found for the template. Happy hacking!")
			}
		case *workflows.Workflow:
			workflow := t.(*workflows.Workflow)
			r.ProcessWorkflowWithList(workflow)
		default:
			gologger.Errorf("Could not parse file '%s'\n", r.options.Templates)
		}
		return
	}
<<<<<<< HEAD

	// If the template path is glob
	if strings.Contains(r.options.Templates, "*") {
		// Handle the glob, evaluate it and run all the template file checks
		matches, err := filepath.Glob(r.options.Templates)
		if err != nil {
			gologger.Fatalf("Could not evaluate template path '%s': %s\n", r.options.Templates, err)
		}

		var results bool
		for _, match := range matches {
			t := r.parse(match)
			switch t.(type) {
			case *templates.Template:
				template := t.(*templates.Template)
				for _, request := range template.RequestsDNS {
					dnsResults := r.processTemplateRequest(template, request)
					if dnsResults {
						results = dnsResults
					}
				}
				for _, request := range template.RequestsHTTP {
					httpResults := r.processTemplateRequest(template, request)
					if httpResults {
						results = httpResults
					}
				}
			case *workflows.Workflow:
				workflow := t.(*workflows.Workflow)
				r.ProcessWorkflowWithList(workflow)
			default:
				gologger.Errorf("Could not parse file '%s'\n", r.options.Templates)
			}
		}
		if !results {
			if r.output != nil {
				outputFile := r.output.Name()
				r.output.Close()
				os.Remove(outputFile)
			}
			gologger.Infof("No results found for the templates. Happy hacking!")
		}
		return
	}
=======
>>>>>>> dba5693a
	// If the template passed is a directory
	matches := []string{}

	// Recursively walk down the Templates directory and run all the template file checks
	err = godirwalk.Walk(r.options.Templates, &godirwalk.Options{
		Callback: func(path string, d *godirwalk.Dirent) error {
			if !d.IsDir() && strings.HasSuffix(path, ".yaml") {
				matches = append(matches, path)
			}
			return nil
		},
		ErrorCallback: func(path string, err error) godirwalk.ErrorAction {
			return godirwalk.SkipNode
		},
		Unsorted: true,
	})
	if err != nil {
		gologger.Fatalf("Could not find templates in directory '%s': %s\n", r.options.Templates, err)
	}
	// 0 matches means no templates were found in directory
	if len(matches) == 0 {
		gologger.Fatalf("Error, no templates found in directory: '%s'\n", r.options.Templates)
	}

	var results bool
	for _, match := range matches {
		t := r.parse(match)
		switch t.(type) {
		case *templates.Template:
			template := t.(*templates.Template)

			for _, request := range template.RequestsDNS {
				dnsResults := r.processTemplateRequest(template, request)
				if dnsResults {
					results = dnsResults
				}
			}
			for _, request := range template.RequestsHTTP {
				httpResults := r.processTemplateRequest(template, request)
				if httpResults {
					results = httpResults
				}
			}
		case *workflows.Workflow:
			workflow := t.(*workflows.Workflow)
			r.ProcessWorkflowWithList(workflow)
		default:
			gologger.Errorf("Could not parse file '%s'\n", r.options.Templates)
		}
	}
	if !results {
		if r.output != nil {
			outputFile := r.output.Name()
			r.output.Close()
			os.Remove(outputFile)
		}
		gologger.Infof("No results found for the template. Happy hacking!")
	}
	return
}

// processTemplate processes a template and runs the enumeration on all the targets
func (r *Runner) processTemplateRequest(template *templates.Template, request interface{}) bool {
	var file *os.File
	var err error

	// Handle a list of hosts as argument
	if r.options.Targets != "" {
		file, err = os.Open(r.options.Targets)
	} else if r.options.Stdin || r.options.Target != "" {
		file, err = os.Open(r.tempFile)
	}
	if err != nil {
		gologger.Fatalf("Could not open targets file '%s': %s\n", r.options.Targets, err)
	}
	results := r.processTemplateWithList(template, request, file)
	file.Close()
	return results
}

// processDomain processes the list with a template
func (r *Runner) processTemplateWithList(template *templates.Template, request interface{}, reader io.Reader) bool {
	// Display the message for the template
	message := fmt.Sprintf("[%s] Loaded template %s (@%s)", template.ID, template.Info.Name, template.Info.Author)
	if template.Info.Severity != "" {
		message += " [" + template.Info.Severity + "]"
	}
	gologger.Infof("%s\n", message)

	var writer *bufio.Writer
	if r.output != nil {
		writer = bufio.NewWriter(r.output)
		defer writer.Flush()
	}

	var httpExecutor *executor.HTTPExecutor
	var dnsExecutor *executor.DNSExecutor
	var err error

	// Create an executor based on the request type.
	switch value := request.(type) {
	case *requests.DNSRequest:
		dnsExecutor = executor.NewDNSExecutor(&executor.DNSOptions{
			Debug:      r.options.Debug,
			Template:   template,
			DNSRequest: value,
			Writer:     writer,
			JSON:       r.options.JSON,
		})
	case *requests.HTTPRequest:
		httpExecutor, err = executor.NewHTTPExecutor(&executor.HTTPOptions{
			Debug:         r.options.Debug,
			Template:      template,
			HTTPRequest:   value,
			Writer:        writer,
			Timeout:       r.options.Timeout,
			Retries:       r.options.Retries,
			ProxyURL:      r.options.ProxyURL,
			ProxySocksURL: r.options.ProxySocksURL,
			CustomHeaders: r.options.CustomHeaders,
			JSON:          r.options.JSON,
		})
	}
	if err != nil {
		gologger.Warningf("Could not create http client: %s\n", err)
		return false
	}

	limiter := make(chan struct{}, r.options.Threads)
	wg := &sync.WaitGroup{}

	scanner := bufio.NewScanner(reader)
	for scanner.Scan() {
		text := scanner.Text()
		if text == "" {
			continue
		}
		limiter <- struct{}{}
		wg.Add(1)

		go func(URL string) {
			var err error

			if httpExecutor != nil {
				err = httpExecutor.ExecuteHTTP(URL)
			}
			if dnsExecutor != nil {
				err = dnsExecutor.ExecuteDNS(URL)
			}
			if err != nil {
				gologger.Warningf("Could not execute step: %s\n", err)
			}
			<-limiter
			wg.Done()
		}(text)
	}
	close(limiter)
	wg.Wait()

	// See if we got any results from the executors
	var results bool
	if httpExecutor != nil {
		results = httpExecutor.GotResults()
	}
	if dnsExecutor != nil {
		if !results {
			results = dnsExecutor.GotResults()
		}
	}
	return results
}

// ProcessWorkflowWithList coming from stdin or list of targets
func (r *Runner) ProcessWorkflowWithList(workflow *workflows.Workflow) {
	var file *os.File
	var err error
	// Handle a list of hosts as argument
	if r.options.Targets != "" {
		file, err = os.Open(r.options.Targets)
	} else if r.options.Stdin {
		file, err = os.Open(r.tempFile)
	}
	if err != nil {
		gologger.Fatalf("Could not open targets file '%s': %s\n", r.options.Targets, err)
	}
	defer file.Close()

	scanner := bufio.NewScanner(file)
	for scanner.Scan() {
		text := scanner.Text()
		if text == "" {
			continue
		}
		r.ProcessWorkflow(workflow, text)
	}
}

// ProcessWorkflow towards an URL
func (r *Runner) ProcessWorkflow(workflow *workflows.Workflow, URL string) error {
	script := tengo.NewScript([]byte(workflow.Logic))
	for name, value := range workflow.Variables {
		var writer *bufio.Writer
		if r.output != nil {
			writer = bufio.NewWriter(r.output)
			defer writer.Flush()
		}
		templatePath := path.Join(r.options.TemplatesDirectory, value)
		template, err := templates.ParseTemplate(templatePath)
		if err != nil {
			gologger.Errorf("Could not parse template file '%s': %s\n", value, err)
			return err
		}

		httpOptions := &executor.HTTPOptions{
			Debug:         r.options.Debug,
			Writer:        writer,
			Template:      template,
			Timeout:       r.options.Timeout,
			Retries:       r.options.Retries,
			ProxyURL:      r.options.ProxyURL,
			ProxySocksURL: r.options.ProxySocksURL,
			CustomHeaders: r.options.CustomHeaders,
		}
		dnsOptions := &executor.DNSOptions{
			Debug:    r.options.Debug,
			Template: template,
			Writer:   writer,
		}
		script.Add(name, &workflows.NucleiVar{HTTPOptions: httpOptions, DNSOptions: dnsOptions, URL: URL})
	}

	_, err := script.RunContext(context.Background())
	if err != nil {
		gologger.Errorf("Could not execute workflow '%s': %s\n", workflow.ID, err)
		return err
	}

	return nil
}

func (r *Runner) parse(file string) interface{} {
	// check if it's a template
	template, errTemplate := templates.ParseTemplate(r.options.Templates)
	if errTemplate == nil {
		return template
	}

	// check if it's a workflow
	workflow, errWorkflow := workflows.Parse(r.options.Templates)
	if errWorkflow == nil {
		return workflow
	}

	return nil
}<|MERGE_RESOLUTION|>--- conflicted
+++ resolved
@@ -7,11 +7,7 @@
 	"io"
 	"io/ioutil"
 	"os"
-<<<<<<< HEAD
 	"path"
-	"path/filepath"
-=======
->>>>>>> dba5693a
 	"strings"
 	"sync"
 
@@ -93,17 +89,6 @@
 // RunEnumeration sets up the input layer for giving input nuclei.
 // binary and runs the actual enumeration
 func (r *Runner) RunEnumeration() {
-<<<<<<< HEAD
-	// Single yaml provided
-	if !strings.Contains(r.options.Templates, "*") && strings.HasSuffix(r.options.Templates, ".yaml") {
-		t := r.parse(r.options.Templates)
-		switch t.(type) {
-		case *templates.Template:
-			results := false
-			template := t.(*templates.Template)
-			for _, request := range template.RequestsHTTP {
-				results = r.processTemplateRequest(template, request)
-=======
 	var err error
 
 	// Check if the template is an absolute path or relative path.
@@ -116,32 +101,25 @@
 		}
 	}
 
-	// If the template path is a single template and not a folder, use that.
+	// Single yaml provided
 	if strings.HasSuffix(r.options.Templates, ".yaml") {
-		template, err := templates.ParseTemplate(r.options.Templates)
-		if err != nil {
-			gologger.Errorf("Could not parse template file '%s': %s\n", r.options.Templates, err)
-			return
-		}
-
-		// process http requests
-		var results bool
-		for _, request := range template.RequestsHTTP {
-			results = r.processTemplateRequest(template, request)
-		}
-		// process dns requests
-		for _, request := range template.RequestsDNS {
-			dnsResults := r.processTemplateRequest(template, request)
-			if !results {
-				results = dnsResults
->>>>>>> dba5693a
-			}
+		t := r.parse(r.options.Templates)
+		switch t.(type) {
+		case *templates.Template:
+			var results bool
+			template := t.(*templates.Template)
+			// process http requests
+			for _, request := range template.RequestsHTTP {
+				results = r.processTemplateRequest(template, request)
+			}
+			// process dns requests
 			for _, request := range template.RequestsDNS {
 				dnsResults := r.processTemplateRequest(template, request)
 				if !results {
 					results = dnsResults
 				}
 			}
+
 			if !results {
 				if r.output != nil {
 					outputFile := r.output.Name()
@@ -158,53 +136,7 @@
 		}
 		return
 	}
-<<<<<<< HEAD
-
-	// If the template path is glob
-	if strings.Contains(r.options.Templates, "*") {
-		// Handle the glob, evaluate it and run all the template file checks
-		matches, err := filepath.Glob(r.options.Templates)
-		if err != nil {
-			gologger.Fatalf("Could not evaluate template path '%s': %s\n", r.options.Templates, err)
-		}
-
-		var results bool
-		for _, match := range matches {
-			t := r.parse(match)
-			switch t.(type) {
-			case *templates.Template:
-				template := t.(*templates.Template)
-				for _, request := range template.RequestsDNS {
-					dnsResults := r.processTemplateRequest(template, request)
-					if dnsResults {
-						results = dnsResults
-					}
-				}
-				for _, request := range template.RequestsHTTP {
-					httpResults := r.processTemplateRequest(template, request)
-					if httpResults {
-						results = httpResults
-					}
-				}
-			case *workflows.Workflow:
-				workflow := t.(*workflows.Workflow)
-				r.ProcessWorkflowWithList(workflow)
-			default:
-				gologger.Errorf("Could not parse file '%s'\n", r.options.Templates)
-			}
-		}
-		if !results {
-			if r.output != nil {
-				outputFile := r.output.Name()
-				r.output.Close()
-				os.Remove(outputFile)
-			}
-			gologger.Infof("No results found for the templates. Happy hacking!")
-		}
-		return
-	}
-=======
->>>>>>> dba5693a
+
 	// If the template passed is a directory
 	matches := []string{}
 
@@ -235,7 +167,6 @@
 		switch t.(type) {
 		case *templates.Template:
 			template := t.(*templates.Template)
-
 			for _, request := range template.RequestsDNS {
 				dnsResults := r.processTemplateRequest(template, request)
 				if dnsResults {
